--- conflicted
+++ resolved
@@ -129,12 +129,6 @@
 .pyre/
 .DS_Store
 
-<<<<<<< HEAD
-# IDE
-.vscode/
-
-# Logging
-=======
 # vim editing and such
 *.*~
 
@@ -142,8 +136,7 @@
 .idea
 
 # Vscode
-.vscode
+.vscode/
 
 # WandB
->>>>>>> 77f62527
 wandb/