# General training loop config
run_name: &run_name 'marlgrid-dqn'
train_steps: 30000
test_frequency: 10
test_num_episodes: 1
self_play: False
num_agents: 2
<<<<<<< HEAD
stack_size: &stack_size 2
=======
stack_size: &stack_size 1
>>>>>>> ad46b2a5
saving_schedule:
  name: 'PeriodicSchedule'
  kwargs:
    off_value: False
    on_value: True
    period: 15000
save_dir: 'experiment'

# Environment config
environment:
  name: 'MarlGridEnv'
  kwargs:
    env_name: 'MarlGrid-2AgentCheckers8x8-v0'
    num_players: 2

# List of agents for the experiment. In single agent, only the first agent in
# the list is used.
agents:
  -
    name: 'DQNAgent'
    kwargs:
      qnet:
        name: 'SimpleMLP'
        kwargs:
          hidden_units: 256
          num_hidden_layers: 2
      optimizer_fn:
        name: 'Adam'
        kwargs: {}
      id: 0
      replay_buffer:
        name: 'EfficientCircularBuffer'
        kwargs:
          seed: 42
          capacity: 10000
          stack_size: *stack_size
      discount_rate: .99
      target_net_update_schedule:
        name: 'PeriodicSchedule'
        kwargs:
          off_value: False
          on_value: True
          period: 100
      epsilon_schedule:
        name: 'ConstantSchedule'
        kwargs:
          value: .01
      learn_schedule:
        name: 'SwitchSchedule'
        kwargs:
          off_value: False
          on_value: True
          steps: 500
      seed: 42
      batch_size: 128
      device: 'cpu'
      log_frequency: 100
  -
    name: 'DQNAgent'
    kwargs:
      qnet:
        name: 'SimpleMLP'
        kwargs:
          hidden_units: 256
          num_hidden_layers: 2
      optimizer_fn:
        name: 'Adam'
        kwargs: {}
      id: 1
      replay_buffer:
        name: 'EfficientCircularBuffer'
        kwargs:
          seed: 42
          capacity: 10000
          stack_size: *stack_size
      discount_rate: .99
      target_net_update_schedule:
        name: 'PeriodicSchedule'
        kwargs:
          off_value: False
          on_value: True
          period: 100
      epsilon_schedule:
        name: 'ConstantSchedule'
        kwargs:
          value: .01
      learn_schedule:
        name: 'SwitchSchedule'
        kwargs:
          off_value: False
          on_value: True
          steps: 500
      seed: 43
      batch_size: 128
      device: 'cpu'
      log_frequency: 100

# List of logger configs used.
loggers:
  -
    name: ChompLogger
    kwargs: {}
  -
    name: WandbLogger
    kwargs:
      project_name: Hive-v1
      run_name: *run_name
      offline: False<|MERGE_RESOLUTION|>--- conflicted
+++ resolved
@@ -5,11 +5,7 @@
 test_num_episodes: 1
 self_play: False
 num_agents: 2
-<<<<<<< HEAD
-stack_size: &stack_size 2
-=======
 stack_size: &stack_size 1
->>>>>>> ad46b2a5
 saving_schedule:
   name: 'PeriodicSchedule'
   kwargs:
