--- conflicted
+++ resolved
@@ -243,29 +243,25 @@
 
     # Set up agents
     agents = []
-<<<<<<< HEAD
-    for idx, agent_config in enumerate(config["agents"]):
-        if config.get("stack_size", 1) > 1:
-            agent_config["kwargs"]["obs_dim"] = (
-                config["stack_size"],
-            ) + env_spec.obs_dim[idx]
-        else:
-            agent_config["kwargs"]["obs_dim"] = env_spec.obs_dim[idx]
-        agent_config["kwargs"]["act_dim"] = env_spec.act_dim[idx]
-        agent_config["kwargs"]["logger"] = logger
-        if "replay_buffer" in agent_config["kwargs"]:
-            replay_args = agent_config["kwargs"]["replay_buffer"]["kwargs"]
-            replay_args["observation_shape"] = env_spec.obs_dim[idx]
-
-=======
     num_agents = config["num_agents"] if config["self_play"] else len(config["agents"])
     for idx in range(num_agents):
->>>>>>> 4b2ed8ba
+
+
         if not config["self_play"] or idx == 0:
             agent_config = config["agents"][idx]
-            agent_config["kwargs"]["obs_dim"] = env_spec.obs_dim[idx]
+            if config.get("stack_size", 1) > 1:
+                agent_config["kwargs"]["obs_dim"] = (
+                    config["stack_size"],
+                ) + env_spec.obs_dim[idx]
+            else:
+                agent_config["kwargs"]["obs_dim"] = env_spec.obs_dim[idx]
             agent_config["kwargs"]["act_dim"] = env_spec.act_dim[idx]
             agent_config["kwargs"]["logger"] = logger
+
+            if "replay_buffer" in agent_config["kwargs"]:
+                replay_args = agent_config["kwargs"]["replay_buffer"]["kwargs"]
+                replay_args["observation_shape"] = env_spec.obs_dim[idx]
+            
             agents.append(agent_lib.get_agent(agent_config))
         else:
             agents.append(copy.copy(agents[0]))
