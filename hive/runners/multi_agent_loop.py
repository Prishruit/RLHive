import argparse
import copy
import numpy as np
import torch
import yaml

from hive import agents as agent_lib
from hive import envs
from hive.utils import experiment, logging, schedule, utils
from hive.runners.utils import load_config, TransitionInfo
from hive.runners.base import Runner


<<<<<<< HEAD
class MultiAgentRunner(Runner):
    """Runner class used to implement a multiagent training loop."""
=======
class Runner:
    """Runner class used to implement a multiagent training loop.

    Different types of training loops can be created by overriding the relevant
    functions.
    """
>>>>>>> 85fc7bc7

    def __init__(
        self,
        environment,
        agents,
        logger,
        experiment_manager,
        train_steps,
        train_episodes,
        test_frequency,
        test_num_episodes,
    ):
<<<<<<< HEAD
        super().__init__(
            environment,
            agents,
            logger,
            experiment_manager,
            train_steps,
            train_episodes,
            test_frequency,
            test_num_episodes,
=======
        """Initializes the Runner object.
        Args:
            environment: Environment used in the training loop.
            agents: List of agents that interact with the environment
            logger: Logger object used to log metrics.
            experiment_manager: ExperimentManager object that saves the state of the
                training.
            train_steps: How many steps to train for. If this is -1, there is no limit
                for the number of training steps. If both this and train_episodes are
                -1, training loop will not terminate.
            train_episodes: How many episodes to train for. If this is -1, there is no
                limit for the number of training episodes. If both this and train_steps
                are -1, training loop will not terminate.
            test_frequency: After how many training episodes to run testing episodes.
                If this is -1, testing is not run.
            test_num_episodes: How many testing episodes to run during each testing
                period.
        """
        self._environment = environment
        self._agents = agents
        self._logger = logger
        self._experiment_manager = experiment_manager
        if train_steps == -1:
            self._train_step_schedule = schedule.ConstantSchedule(True)
        else:
            self._train_step_schedule = schedule.SwitchSchedule(
                True, False, train_steps
            )
        if train_episodes == -1:
            self._train_episode_schedule = schedule.ConstantSchedule(True)
        else:
            self._train_episode_schedule = schedule.SwitchSchedule(
                True, False, train_episodes
            )
        if test_frequency == -1:
            self._test_schedule = schedule.ConstantSchedule(False)
        else:
            self._test_schedule = schedule.DoublePeriodicSchedule(
                False, True, test_frequency, test_num_episodes
            )
        self._train_step_schedule.update()
        self._test_schedule.update()
        self._experiment_manager.experiment_state.add_from_dict(
            {
                "train_step_schedule": self._train_step_schedule,
                "train_episode_schedule": self._train_episode_schedule,
                "test_schedule": self._test_schedule,
            }
>>>>>>> 85fc7bc7
        )

        self._transition_info = TransitionInfo(self._agents)

    def train_mode(self, training):
        """If training is true, sets all agents to training mode. If training is false,
        sets all agents to eval mode.
        """
        for agent in self._agents:
            agent.train() if training else agent.eval()

    def run_one_step(self, observation, turn, episode_metrics):
        """Run one step of the training loop.

        If it is the agent's first turn during the episode, do not run an update step.
        Otherwise, run an update step based on the previous action and accumulated
        reward since then.

        Args:
            observation: Current observation that the agent should create an action for.
            turn: Agent whose turn it is.
            episode_metrics: Metrics object keeping track of metrics for current episode.
        """
        agent = self._agents[turn]
        if self._transition_info.is_started(agent):
            info = self._transition_info.get_info(agent)
            agent.update(info)
            episode_metrics[agent.id]["reward"] += info["reward"]
            episode_metrics[agent.id]["episode_length"] += 1
            episode_metrics["full_episode_length"] += 1
        else:
            self._transition_info.start_agent(agent)
        action = agent.act(observation)
        next_observation, reward, done, turn, other_info = self._environment.step(
            action
        )
        self._transition_info.record_info(
            agent,
            {
                "observation": observation,
                "action": action,
                "next_observation": next_observation,
                "info": other_info,
            },
        )
        self._transition_info.update_all_rewards(reward)
        return done, next_observation, turn

    def run_end_step(self, episode_metrics):
        """Run the final step of an episode.

        After an episode ends, iterate through agents and update then with the final
        step in the episode.

        Args:
            episode_metrics: Metrics object keeping track of metrics for current episode.

        """
        for agent in self._agents:
            info = self._transition_info.get_info(agent, done=True)
            agent.update(info)
            episode_metrics[agent.id]["reward"] += info["reward"]
            episode_metrics[agent.id]["episode_length"] += 1
            episode_metrics["full_episode_length"] += 1

    def run_episode(self):
        """Run a single episode of the environment."""
        self._transition_info.reset()
        episode_metrics = self.create_episode_metrics()
        done = False
        observation, turn = self._environment.reset()

        # Run the loop until either training ends or the episode ends
        while self._train_step_schedule.get_value() and not done:
            done, observation, turn = self.run_one_step(
                observation, turn, episode_metrics
            )
            self._train_step_schedule.update()

        # If the episode ended, run the final update.
        if done:
            self.run_end_step(episode_metrics)
        return episode_metrics


def set_up_experiment(config):
    """Returns a runner object based on the config."""

    original_config = utils.Chomp(copy.deepcopy(config))

    # Set up environment
    environment = envs.get_env(config["environment"])
    env_spec = environment.env_spec

    # Set up loggers
    logger_config = config.get("loggers", None)
    if logger_config is None or len(logger_config) == 0:
        logger = logging.NullLogger()
    else:
        for logger in logger_config:
            logger["kwargs"]["timescales"] = ["train_episodes", "test_episodes"]
        if len(logger_config) == 1:
            logger = logging.get_logger(logger_config[0])
        else:
            logger = logging.CompositeLogger(logger_config)

    # Set up agents
    agents = []
    for idx, agent_config in enumerate(config["agents"]):
        agent_config["kwargs"]["obs_dim"] = env_spec.obs_dim[idx]
        agent_config["kwargs"]["act_dim"] = env_spec.act_dim[idx]
        agent_config["kwargs"]["logger"] = logger

        if not config["self_play"] or idx == 0:
            agents.append(agent_lib.get_agent(agent_config))
        else:
            agents.append(copy.copy(agents[0]))
            agents[-1]._id = idx

    # Set up experiment manager
    saving_schedule = schedule.get_schedule(config["saving_schedule"])
    experiment_manager = experiment.Experiment(
        config["run_name"], config["save_dir"], saving_schedule
    )
    experiment_manager.register_experiment(
        config=original_config,
        logger=logger,
        agents=agents,
    )

    # Set up runner
    runner = MultiAgentRunner(
        environment,
        agents,
        logger,
        experiment_manager,
        config.get("train_steps", -1),
        config.get("train_episodes", -1),
        config.get("test_frequency", -1),
        config.get("test_num_episodes", 1),
    )
    if config.get("resume", False):
        runner.resume()

    return runner


if __name__ == "__main__":
    parser = argparse.ArgumentParser()
    parser.add_argument("-c", "--config", default="./config.yml")
    parser.add_argument("-a", "--agent-config")
    parser.add_argument("-e", "--env-config")
    parser.add_argument("-l", "--logger-config")
    args = parser.parse_args()
    config = load_config(args)
    runner = set_up_experiment(config)
    runner.run_training()<|MERGE_RESOLUTION|>--- conflicted
+++ resolved
@@ -11,17 +11,8 @@
 from hive.runners.base import Runner
 
 
-<<<<<<< HEAD
 class MultiAgentRunner(Runner):
     """Runner class used to implement a multiagent training loop."""
-=======
-class Runner:
-    """Runner class used to implement a multiagent training loop.
-
-    Different types of training loops can be created by overriding the relevant
-    functions.
-    """
->>>>>>> 85fc7bc7
 
     def __init__(
         self,
@@ -34,7 +25,6 @@
         test_frequency,
         test_num_episodes,
     ):
-<<<<<<< HEAD
         super().__init__(
             environment,
             agents,
@@ -44,7 +34,6 @@
             train_episodes,
             test_frequency,
             test_num_episodes,
-=======
         """Initializes the Runner object.
         Args:
             environment: Environment used in the training loop.
@@ -93,7 +82,6 @@
                 "train_episode_schedule": self._train_episode_schedule,
                 "test_schedule": self._test_schedule,
             }
->>>>>>> 85fc7bc7
         )
 
         self._transition_info = TransitionInfo(self._agents)
