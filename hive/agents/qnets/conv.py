--- conflicted
+++ resolved
@@ -47,12 +47,6 @@
         assert len(channels) == len(strides)
         assert len(channels) == len(paddings)
 
-<<<<<<< HEAD
-        super().__init__()
-
-        print("in_dim = ", in_dim)
-=======
->>>>>>> a017ebdb
         c, h, w = in_dim
         # Convolutional Layers
         channels.insert(0, c)
@@ -86,25 +80,12 @@
             conv_seq.extend([conv_layer, torch.nn.ReLU()])
         self.conv = torch.nn.Sequential(*conv_seq)
 
-<<<<<<< HEAD
-        # Default MLP Layers
-        conv_out_size = self.conv_out_size(h, w)
-        head_units = [conv_out_size] + mlp_layers + [out_dim]
-        head_layers = [
-            torch.nn.Linear(i, o) for i, o in zip(head_units[:-1], head_units[1:])
-        ]
-        head_seq = list()
-        for head_layer in head_layers[:-1]:
-            head_seq.extend([head_layer, torch.nn.ReLU()])
-        head_seq.extend([head_layers[-1]])
-=======
         # MLP Layers
         mlp_layers.append(out_dim)
         head_seq = [torch.nn.Linear(self.conv_out_size(h, w), mlp_layers[0])]
         for i in range(len(mlp_layers) - 1):
             head_seq.append(torch.nn.ReLU())
             head_seq.append(torch.nn.Linear(mlp_layers[i], mlp_layers[i + 1]))
->>>>>>> a017ebdb
         self.head = torch.nn.Sequential(*head_seq)
 
     def forward(self, x):
