import pytest
import os

import numpy as np
from hive import envs, replays


@pytest.fixture()
def initial_buffer():
    environment = envs.GymEnv("CartPole-v1")
<<<<<<< HEAD
    seed = 100
    rng = np.random.default_rng(seed)
    buffer = replays.CircularReplayBuffer(size=500, compress=True, seed=seed)
=======
    rng = np.random.default_rng(seed=100)
    buffer = replays.CircularReplayBuffer(rng, size=500, compress=True)
>>>>>>> d34b0ff5

    observation, _ = environment.reset()
    for i in range(400):
        action = rng.integers(environment._env_spec.act_dim)
        next_observation, reward, done, turn, info = environment.step(action)
        buffer.add((observation, action, reward, next_observation, done))
        observation = next_observation
        if done:
            observation, _ = environment.reset()

    return buffer, environment, seed


def test_add_to_buffer(initial_buffer):
    """
        test adding one transition to the buffer
    """
    buffer, environment, seed = initial_buffer
    rng = np.random.default_rng(seed)
    observation, _ = environment.reset()
    action = rng.integers(environment._env_spec.act_dim)
    next_observation, reward, done, turn, info = environment.step(action)
    buffer.add((observation, action, reward, next_observation, done))
    assert buffer.size() == 401


@pytest.mark.parametrize("batch_size", [32])
def test_sample_from_buffer(batch_size, initial_buffer):
    """
    test sampling a batch from the buffer
    """
    buffer, environment, _ = initial_buffer
    batch = buffer.sample(batch_size=batch_size)
    assert batch["observations"].shape == (batch_size, 4)
    assert batch["actions"].shape == (batch_size,)
    assert batch["rewards"].shape == (batch_size,)
    assert batch["next_observations"].shape == (batch_size, 4)
    assert batch["done"].shape == (batch_size,)
    batch = buffer.sample(batch_size=buffer.size())
    assert batch["observations"].shape == (buffer.size(), 4)


def test_saving_buffer(tmpdir, initial_buffer):
    """
        test sampling a batch from the buffer
    """
    buffer, environment, _ = initial_buffer
    buffer.save(tmpdir.mkdir("saved_test_buffer"))
    assert os.path.exists(tmpdir / "saved_test_buffer") is True


@pytest.mark.parametrize("batch_size", [32])
def test_loading_buffer(tmpdir, batch_size, initial_buffer):
    """
        test sampling a batch from the buffer
    """
    buffer, environment, seed = initial_buffer
    buffer.save(tmpdir / "saved_test_buffer")
    assert os.path.exists(tmpdir / "saved_test_buffer") is True

    buffer_loaded = replays.CircularReplayBuffer(size=500, compress=True, seed=seed)
    buffer_loaded.load(tmpdir / "saved_test_buffer")
    assert buffer.size() == 400
    batch = buffer_loaded.sample(batch_size)
    assert batch["observations"].shape == (batch_size, 4)
    assert batch["actions"].shape == (batch_size,)
    assert batch["rewards"].shape == (batch_size,)
    assert batch["next_observations"].shape == (batch_size, 4)
    assert batch["done"].shape == (batch_size,)
<|MERGE_RESOLUTION|>--- conflicted
+++ resolved
@@ -8,14 +8,9 @@
 @pytest.fixture()
 def initial_buffer():
     environment = envs.GymEnv("CartPole-v1")
-<<<<<<< HEAD
     seed = 100
     rng = np.random.default_rng(seed)
     buffer = replays.CircularReplayBuffer(size=500, compress=True, seed=seed)
-=======
-    rng = np.random.default_rng(seed=100)
-    buffer = replays.CircularReplayBuffer(rng, size=500, compress=True)
->>>>>>> d34b0ff5
 
     observation, _ = environment.reset()
     for i in range(400):
